--- conflicted
+++ resolved
@@ -8,17 +8,11 @@
     <option name="autoReloadType" value="SELECTIVE" />
   </component>
   <component name="ChangeListManager">
-<<<<<<< HEAD
-    <list default="true" id="a09e9df8-2720-44bb-8605-374b38d0d9d1" name="Changes" comment="Remove unused notebook and configuration file.&#10;&#10;Deleted a test notebook and an unused configuration file as they are no longer relevant to the project. This cleanup reduces repository clutter and improves maintainability.">
-      <change beforePath="$PROJECT_DIR$/.idea/workspace.xml" beforeDir="false" afterPath="$PROJECT_DIR$/.idea/workspace.xml" afterDir="false" />
-      <change beforePath="$PROJECT_DIR$/Notebooks/example with flux-data-qaqc-test-new-code.ipynb" beforeDir="false" afterPath="$PROJECT_DIR$/Notebooks/example with flux-data-qaqc-test-new-code.ipynb" afterDir="false" />
-=======
     <list default="true" id="a09e9df8-2720-44bb-8605-374b38d0d9d1" name="Changes" comment="Add shadow parameters to US-UTJ config and fix Jupyter notebook&#10;&#10;Updated the US-UTJ.ini configuration to include shadow_start and shadow_end parameters. Additionally, truncated the Jupyter notebook DL_test.ipynb to eliminate excessive overhead and improve usability. These changes enhance config flexibility and streamline the notebook structure.">
       <change beforePath="$PROJECT_DIR$/.idea/MicroMet.iml" beforeDir="false" afterPath="$PROJECT_DIR$/.idea/MicroMet.iml" afterDir="false" />
       <change beforePath="$PROJECT_DIR$/.idea/misc.xml" beforeDir="false" afterPath="$PROJECT_DIR$/.idea/misc.xml" afterDir="false" />
       <change beforePath="$PROJECT_DIR$/.idea/workspace.xml" beforeDir="false" afterPath="$PROJECT_DIR$/.idea/workspace.xml" afterDir="false" />
       <change beforePath="$PROJECT_DIR$/Notebooks/DL_test_forAmeriFluxOutputOnly.ipynb" beforeDir="false" afterPath="$PROJECT_DIR$/Notebooks/DL_test_forAmeriFluxOutputOnly.ipynb" afterDir="false" />
->>>>>>> c248d01d
     </list>
     <option name="SHOW_DIALOG" value="false" />
     <option name="HIGHLIGHT_CONFLICTS" value="true" />
@@ -29,13 +23,8 @@
     <option name="RECENT_TEMPLATES">
       <list>
         <option value="Python Unit Test" />
-<<<<<<< HEAD
-        <option value="SQL File" />
-=======
         <option value="Jupyter Notebook" />
->>>>>>> c248d01d
         <option value="Python Script" />
-        <option value="Jupyter Notebook" />
       </list>
     </option>
   </component>
@@ -88,7 +77,7 @@
     &quot;RunOnceActivity.git.unshallow&quot;: &quot;true&quot;,
     &quot;git-widget-placeholder&quot;: &quot;main&quot;,
     &quot;ignore.virus.scanning.warn.message&quot;: &quot;true&quot;,
-    &quot;last_opened_file_path&quot;: &quot;C:/Users/paulinkenbrandt/Documents/GitHub/MicroMet/Notebooks&quot;,
+    &quot;last_opened_file_path&quot;: &quot;C:/Users/paulinkenbrandt/Documents/GitHub/MicroMet&quot;,
     &quot;node.js.detected.package.eslint&quot;: &quot;true&quot;,
     &quot;node.js.detected.package.tslint&quot;: &quot;true&quot;,
     &quot;node.js.selected.package.eslint&quot;: &quot;(autodetect)&quot;,
@@ -101,22 +90,14 @@
 }</component>
   <component name="RecentsManager">
     <key name="CopyFile.RECENT_KEYS">
-      <recent name="C:\Users\paulinkenbrandt\Documents\GitHub\MicroMet\Notebooks" />
       <recent name="G:\Shared drives\UGS_Flux\Data_Processing\Jupyter_Notebooks\Micromet\micromet" />
     </key>
     <key name="MoveFile.RECENT_KEYS">
       <recent name="C:\Users\paulinkenbrandt\Documents\GitHub\MicroMet\micromet" />
-<<<<<<< HEAD
-      <recent name="C:\Users\paulinkenbrandt\Documents\GitHub\MicroMet\Notebooks\Processing Workflow Notebooks" />
-      <recent name="C:\Users\paulinkenbrandt\Documents\GitHub\MicroMet\Notebooks" />
-      <recent name="C:\Users\paulinkenbrandt\Documents\GitHub\MicroMet\Notebooks\High Freq Processing" />
-      <recent name="C:\Users\paulinkenbrandt\Documents\GitHub\MicroMet\Notebooks\Flux QAQC and Prep" />
-=======
       <recent name="C:\Users\paulinkenbrandt\Documents\GitHub\MicroMet\docs\source\api" />
       <recent name="C:\Users\paulinkenbrandt\Documents\GitHub\MicroMet\docs" />
       <recent name="C:\Users\paulinkenbrandt\Documents\GitHub\MicroMet\docs\source" />
       <recent name="C:\Users\paulinkenbrandt\Documents\GitHub\MicroMet" />
->>>>>>> c248d01d
     </key>
   </component>
   <component name="RunManager" selected="Python tests.Python tests in converter_test.py">
@@ -279,42 +260,6 @@
       <workItem from="1734542372801" duration="9384000" />
       <workItem from="1734560607295" duration="5535000" />
       <workItem from="1734573004098" duration="4537000" />
-<<<<<<< HEAD
-      <workItem from="1734651403349" duration="140000" />
-      <workItem from="1734655544447" duration="9955000" />
-      <workItem from="1734748254178" duration="27562000" />
-      <workItem from="1735010434429" duration="9150000" />
-      <workItem from="1735157553390" duration="30863000" />
-      <workItem from="1735318146789" duration="13109000" />
-      <workItem from="1735401721352" duration="8399000" />
-      <workItem from="1735524626675" duration="6841000" />
-      <workItem from="1735571224064" duration="5247000" />
-      <workItem from="1735652078012" duration="1290000" />
-      <workItem from="1735680946090" duration="5047000" />
-      <workItem from="1735919045149" duration="11000" />
-      <workItem from="1735936667053" duration="11602000" />
-      <workItem from="1736003311974" duration="1554000" />
-      <workItem from="1736097416874" duration="7496000" />
-      <workItem from="1736190326331" duration="594000" />
-      <workItem from="1736273377426" duration="296000" />
-      <workItem from="1736277681763" duration="596000" />
-      <workItem from="1736302505683" duration="6688000" />
-      <workItem from="1736340502252" duration="4943000" />
-      <workItem from="1736375624248" duration="684000" />
-      <workItem from="1736480451019" duration="8000" />
-      <workItem from="1736544002997" duration="3205000" />
-      <workItem from="1736610729894" duration="32645000" />
-      <workItem from="1736775158102" duration="3525000" />
-      <workItem from="1736783463386" duration="12620000" />
-      <workItem from="1736822064275" duration="4820000" />
-      <workItem from="1736861203351" duration="4012000" />
-      <workItem from="1736870894459" duration="19562000" />
-      <workItem from="1736947983529" duration="1386000" />
-      <workItem from="1736954245588" duration="22392000" />
-      <workItem from="1736987578236" duration="8942000" />
-      <workItem from="1737033437282" duration="12319000" />
-=======
->>>>>>> c248d01d
     </task>
     <task id="LOCAL-00001" summary="Add 'secrets' and 'station_data' to .gitignore&#10;&#10;The commit introduces two new entries to the .gitignore file. The '/secrets/' and '/station_data/' directories are now ignored to prevent sensitive or unnecessary data from being tracked by git.">
       <option name="closed" value="true" />
@@ -452,67 +397,7 @@
       <option name="project" value="LOCAL" />
       <updated>1734554480714</updated>
     </task>
-<<<<<<< HEAD
-    <task id="LOCAL-00018" summary="Refactor data processing logic in DL_test.ipynb&#10;&#10;Removed unnecessary imports, optimized loops, and adjusted file paths for better clarity and maintainability. Errors in data processing were identified and partial fixes applied, though some warnings persist. Output consistency was preserved while enhancing readability.">
-      <option name="closed" value="true" />
-      <created>1734647855806</created>
-      <option name="number" value="00018" />
-      <option name="presentableId" value="LOCAL-00018" />
-      <option name="project" value="LOCAL" />
-      <updated>1734647855806</updated>
-    </task>
-    <task id="LOCAL-00019" summary="Refactor data processing logic in DL_test.ipynb&#10;&#10;Removed unnecessary imports, optimized loops, and adjusted file paths for better clarity and maintainability. Errors in data processing were identified and partial fixes applied, though some warnings persist. Output consistency was preserved while enhancing readability.">
-      <option name="closed" value="true" />
-      <created>1734647981633</created>
-      <option name="number" value="00019" />
-      <option name="presentableId" value="LOCAL-00019" />
-      <option name="project" value="LOCAL" />
-      <updated>1734647981633</updated>
-    </task>
-    <task id="LOCAL-00020" summary="Refactor data processing logic in DL_test.ipynb&#10;&#10;Removed unnecessary imports, optimized loops, and adjusted file paths for better clarity and maintainability. Errors in data processing were identified and partial fixes applied, though some warnings persist. Output consistency was preserved while enhancing readability.">
-      <option name="closed" value="true" />
-      <created>1734668152663</created>
-      <option name="number" value="00020" />
-      <option name="presentableId" value="LOCAL-00020" />
-      <option name="project" value="LOCAL" />
-      <updated>1734668152663</updated>
-    </task>
-    <task id="LOCAL-00021" summary="Remove outdated code and improve Ameriflux data processing.&#10;&#10;Replaced unused imports and refined dataset loading for clarity. Cleaned up unnecessary comments and streamlined processing logic to prevent redundancy and enhance maintainability.">
-      <option name="closed" value="true" />
-      <created>1734903444567</created>
-      <option name="number" value="00021" />
-      <option name="presentableId" value="LOCAL-00021" />
-      <option name="project" value="LOCAL" />
-      <updated>1734903444567</updated>
-    </task>
-    <task id="LOCAL-00022" summary="Remove outdated code and improve Ameriflux data processing.&#10;&#10;Replaced unused imports and refined dataset loading for clarity. Cleaned up unnecessary comments and streamlined processing logic to prevent redundancy and enhance maintainability.">
-      <option name="closed" value="true" />
-      <created>1735320371763</created>
-      <option name="number" value="00022" />
-      <option name="presentableId" value="LOCAL-00022" />
-      <option name="project" value="LOCAL" />
-      <updated>1735320371763</updated>
-    </task>
-    <task id="LOCAL-00023" summary="Remove unused notebook and configuration file.&#10;&#10;Deleted a test notebook and an unused configuration file as they are no longer relevant to the project. This cleanup reduces repository clutter and improves maintainability.">
-      <option name="closed" value="true" />
-      <created>1736309239915</created>
-      <option name="number" value="00023" />
-      <option name="presentableId" value="LOCAL-00023" />
-      <option name="project" value="LOCAL" />
-      <updated>1736309239915</updated>
-    </task>
-    <task id="LOCAL-00024" summary="Remove unused notebook and configuration file.&#10;&#10;Deleted a test notebook and an unused configuration file as they are no longer relevant to the project. This cleanup reduces repository clutter and improves maintainability.">
-      <option name="closed" value="true" />
-      <created>1737034272650</created>
-      <option name="number" value="00024" />
-      <option name="presentableId" value="LOCAL-00024" />
-      <option name="project" value="LOCAL" />
-      <updated>1737034272650</updated>
-    </task>
-    <option name="localTasksCounter" value="25" />
-=======
     <option name="localTasksCounter" value="18" />
->>>>>>> c248d01d
     <servers />
   </component>
   <component name="TypeScriptGeneratedFilesManager">
@@ -540,25 +425,7 @@
     <MESSAGE value="Improve DL_test.ipynb by updating content significantly.&#10;&#10;The notebook was heavily modified to reduce its overall size from over 17,000 lines to just under 400. This streamlining likely involved removing unnecessary code, outputs, or data, which would help in enhancing performance and readability." />
     <MESSAGE value="Refactor data compilation logic and optimize imports&#10;&#10;Simplified and streamlined the raw data processing workflow for AmeriFlux files. Removed unused imports, adjusted error handling, and ensured output formatting for consistency. Improved plotting by replacing missing values with NaN prior to visualization." />
     <MESSAGE value="Add shadow parameters to US-UTJ config and fix Jupyter notebook&#10;&#10;Updated the US-UTJ.ini configuration to include shadow_start and shadow_end parameters. Additionally, truncated the Jupyter notebook DL_test.ipynb to eliminate excessive overhead and improve usability. These changes enhance config flexibility and streamline the notebook structure." />
-<<<<<<< HEAD
-    <MESSAGE value="Refactor data processing logic in DL_test.ipynb&#10;&#10;Removed unnecessary imports, optimized loops, and adjusted file paths for better clarity and maintainability. Errors in data processing were identified and partial fixes applied, though some warnings persist. Output consistency was preserved while enhancing readability." />
-    <MESSAGE value="Remove outdated code and improve Ameriflux data processing.&#10;&#10;Replaced unused imports and refined dataset loading for clarity. Cleaned up unnecessary comments and streamlined processing logic to prevent redundancy and enhance maintainability." />
-    <MESSAGE value="Remove unused notebook and configuration file.&#10;&#10;Deleted a test notebook and an unused configuration file as they are no longer relevant to the project. This cleanup reduces repository clutter and improves maintainability." />
-    <option name="LAST_COMMIT_MESSAGE" value="Remove unused notebook and configuration file.&#10;&#10;Deleted a test notebook and an unused configuration file as they are no longer relevant to the project. This cleanup reduces repository clutter and improves maintainability." />
-  </component>
-  <component name="XDebuggerManager">
-    <breakpoint-manager>
-      <breakpoints>
-        <line-breakpoint enabled="true" suspend="THREAD" type="jupyter-line">
-          <url>file://$PROJECT_DIR$/Notebooks/Processing Workflow Notebooks/DL_test_MET.ipynb</url>
-          <line>1</line>
-          <option name="timeStamp" value="1" />
-        </line-breakpoint>
-      </breakpoints>
-    </breakpoint-manager>
-=======
     <option name="LAST_COMMIT_MESSAGE" value="Add shadow parameters to US-UTJ config and fix Jupyter notebook&#10;&#10;Updated the US-UTJ.ini configuration to include shadow_start and shadow_end parameters. Additionally, truncated the Jupyter notebook DL_test.ipynb to eliminate excessive overhead and improve usability. These changes enhance config flexibility and streamline the notebook structure." />
->>>>>>> c248d01d
   </component>
   <component name="com.intellij.coverage.CoverageDataManagerImpl">
     <SUITE FILE_PATH="coverage/__init___py$.coverage" NAME=" Coverage Results" MODIFIED="1734575204095" SOURCE_PROVIDER="com.intellij.coverage.DefaultCoverageFileProvider" RUNNER="coverage.py" COVERAGE_BY_TEST_ENABLED="false" COVERAGE_TRACING_ENABLED="false" WORKING_DIRECTORY="$PROJECT_DIR$/tests" />
